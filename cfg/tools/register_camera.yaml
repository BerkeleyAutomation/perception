--- conflicted
+++ resolved
@@ -9,11 +9,7 @@
   debug: 1 # show the final pose detection
   scale_amt: 0.1 # scale for vis axes
 
-<<<<<<< HEAD
 calib_dir: /nfs/diskstation/calib # directory for the output
-=======
-calib_dir: /nfs/diskstation/calib/
->>>>>>> 9cbabba9
 chessboard_tf: /nfs/diskstation/calib/chessboard/chessboard_to_world.tf
 
 # SENSOR CALIBRATION LIST
