import cv2
import logging
import numpy as np
<<<<<<< HEAD
import subprocess
=======
import os
import subprocess
import shlex
>>>>>>> 81262bd0

from . import CameraSensor, ColorImage, CameraIntrinsics

class WebcamSensor(CameraSensor):
    """Class for interfacing with a Logitech webcam sensor (720p).
    """

    def __init__(self, frame='webcam', device_id=0):
        """Initialize a Logitech webcam sensor.

        Parameters
        ----------
        frame : str
            A name for the frame in which RGB images are returned.
        device_id : int
            The device ID for the webcam (by default, zero).
        """
        self._frame = frame
        self._camera_intr = None
        self._device_id = 0
        self._cap = None
        self._running = False
        self._adjust_exposure = True

        # Set up camera intrinsics for the sensor
        width, height = 1280, 960
        focal_x, focal_y = 1430., 1420.
        center_x, center_y = 1280/2, 960/2
        self._camera_intr = CameraIntrinsics(self._frame, focal_x, focal_y,
                                             center_x, center_y,
                                             height=height, width=width)

    def __del__(self):
        """Automatically stop the sensor for safety.
        """
        if self.is_running:
            self.stop()

    @property
    def color_intrinsics(self):
        """CameraIntrinsics : The camera intrinsics for the PhoXi Greyscale camera.
        """
        return self._camera_intr

    @property
    def is_running(self):
        """bool : True if the stream is running, or false otherwise.
        """
        return self._running

    @property
    def frame(self):
        """str : The reference frame of the sensor.
        """
        return self._frame

    @property
    def color_frame(self):
        """str : The reference frame of the sensor.
        """
        return self._frame

    def start(self):
        """Start the sensor.
        """
        self._cap = cv2.VideoCapture(self._device_id + cv2.CAP_V4L2)
        if not self._cap.isOpened():
            self._running = False
            self._cap.release()
            self._cap = None
            return False

        self._cap.set(cv2.CAP_PROP_FRAME_WIDTH, self._camera_intr.width)
        self._cap.set(cv2.CAP_PROP_FRAME_HEIGHT, self._camera_intr.height)
        self._running = True

        return True

    def stop(self):
        """Stop the sensor.
        """
        # Check that everything is running
        if not self._running:
            logging.warning('Webcam not running. Aborting stop')
            return False

        if self._cap:
            self._cap.release()
            self._cap = None
        self._running = False

        return True

    def frames(self):
        """Retrieve a new frame from the PhoXi and convert it to a ColorImage,
        a DepthImage, and an IrImage.

        Returns
        -------
        :obj:`tuple` of :obj:`ColorImage`, :obj:`DepthImage`, :obj:`IrImage`, :obj:`numpy.ndarray`
            The ColorImage, DepthImage, and IrImage of the current frame.
        """
        for i in range(1):
            if self._adjust_exposure:
                try:
                    command = 'v4l2-ctl -d /dev/video{} -c exposure_auto=1 -c exposure_auto_priority=0 -c exposure_absolute=100 -c saturation=60 -c gain=140'.format(self._device_id)
                    FNULL = open(os.devnull, 'w')
                    subprocess.call(shlex.split(command), stdout=FNULL, stderr=subprocess.STDOUT)
                except:
                    pass
            ret, frame = self._cap.read()
        rgb_data = cv2.cvtColor(frame, cv2.COLOR_BGR2RGB)

        return ColorImage(rgb_data, frame=self._frame), None, None<|MERGE_RESOLUTION|>--- conflicted
+++ resolved
@@ -1,13 +1,9 @@
 import cv2
 import logging
 import numpy as np
-<<<<<<< HEAD
-import subprocess
-=======
 import os
 import subprocess
 import shlex
->>>>>>> 81262bd0
 
 from . import CameraSensor, ColorImage, CameraIntrinsics
 
