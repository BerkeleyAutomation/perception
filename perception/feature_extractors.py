--- conflicted
+++ resolved
@@ -8,11 +8,7 @@
 import numpy as np
 import time
 
-<<<<<<< HEAD
-import core.constants as constants
-=======
 import constants as constants
->>>>>>> cc768079
 from cnn import AlexNet
 from image import Image, ColorImage
 
@@ -94,4 +90,4 @@
 class CNNReusableBatchFeatureExtractor(CNNBatchFeatureExtractor):
     """ Extract feature descriptors for images in a giant batch. Allows you to initialize the extractor with a pre-existing CNN, for memory management reasons. """
     def __init__(self, cnn):
-        self.cnn_ = cnn
+        self.cnn_ = cnn