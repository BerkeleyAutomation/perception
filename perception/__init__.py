--- conflicted
+++ resolved
@@ -55,11 +55,7 @@
     from .weight_sensor import WeightSensor
 except:
     logging.warning('Unable to import weight sensor modules!')
-<<<<<<< HEAD
-    
-=======
 
->>>>>>> f84f5e8a
 from .video_recorder import VideoRecorder
 
 __all__ = [
