--- conflicted
+++ resolved
@@ -1,11 +1,7 @@
 <?xml version="1.0"?>
 <package>
   <name>perception</name>
-<<<<<<< HEAD
-  <version>0.0.1</version>
-=======
   <version>0.0.4</version>
->>>>>>> 9cbabba9
   <description>The perception package</description>
 
   <!-- One maintainer tag required, multiple allowed, one person per tag --> 
